--- conflicted
+++ resolved
@@ -6,12 +6,7 @@
   "MSQLPASS": "voicecommons",
   "MSQLDBNAME": "voiceweb",
   "MSQLHOST": "localhost",
-<<<<<<< HEAD
   "MYSQLPORT":  "3306"
-
-=======
-  "MYSQLPORT":  "3306",
   "BUCKET_NAME": "",
   "BUCKET_LOCATION": ""
->>>>>>> ec0ddb00
 }